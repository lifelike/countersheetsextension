#!/usr/bin/env python2


# Copyright 2017 Pelle Nilsson
# This program is free software; you can redistribute it and/or modify
# it under the terms of the GNU General Public License as published by
# the Free Software Foundation; either version 2 of the License, or
# (at your option) any later version.
#
# This program is distributed in the hope that it will be useful,
# but WITHOUT ANY WARRANTY; without even the implied warranty of
# MERCHANTABILITY or FITNESS FOR A PARTICULAR PURPOSE.  See the
# GNU General Public License for more details.
#
# You should have received a copy of the GNU General Public License
#along with this program; if not, write to the Free Software
#Foundation, Inc., 51 Franklin St, Fifth Floor, Boston, MA  02110-1301  USA


import inkex
from inkex import NSS
import csv
import fnmatch
import re
import os
import os.path
import lxml
from lxml import etree
from copy import deepcopy
import sys
import simpletransform

CSNS = ""

NSS[u'cs'] = u'http://www.hexandcounter.org/countersheetsextension/'


# A bit of a hack because of rounding errors sometimes
# making boxes not fill up properly.
# There should be a better fix.
BOX_MARGIN = 2.0

# Hardcoded (for now?) what DPI to use for
# some non-vector content in exported PDF.
PDF_DPI = 300

class Counter:
    def __init__(self, nr):
        self.nr = nr
        self.parts = []
        self.subst = {}
        self.back = None
        self.id = None
        self.endbox = False
        self.endrow = False
        self.hasback = False
        self.attrs = {}
        self.excludeids = []
        self.includeids = []

    def set(self, setting):
        setting.applyto(self)

    def addpart(self, id):
        self.parts.append(id)

    def excludeid(self, id):
        self.excludeids.append(id)

    def includeid(self, id):
        self.includeids.append(id)

    def addattr(self, id, attribute, source):
        if not id in self.attrs:
            self.attrs[id] = {}
        self.attrs[id][attribute] = source

    def addsubst(self, name, value):
        self.subst[name] = value

    def doublesided(self):
        if not self.back:
            self.back = Counter(self.nr)
        return self.back

    def is_included(self, eid):
       for iglob in self.includeids:
            if fnmatch.fnmatchcase(eid, iglob):
                return True
       for eglob in self.excludeids:
            if fnmatch.fnmatchcase(eid, eglob):
                return False
       return True

class CounterSettingHolder:
    def __init__(self):
        self.copytoback = False
        self.setting = NoSetting()
        self.back = False

    def setcopytoback(self):
        self.copytoback = True
        return self

    def setback(self):
        self.back = True

    def set(self, setting):
        self.setting = setting

    def applyto(self, counter):
        self.setting.applyto(counter)
        if self.copytoback:
            back = counter.doublesided()
            self.setting.applyto(back)

class NoSetting:
    def applyto(self, counter):
        pass

class CounterPart:
    def __init__(self, id):
        self.id = id

    def applyto(self, counter):
        counter.addpart(self.id)

class CounterExcludeID:
    def __init__(self, id):
        self.id = id
        self.exceptions = set()

    def addexception(self, id):
        self.exceptions.add(id)

    def applyto(self, counter):
        counter.excludeid(self.id)
        for e in self.exceptions:
            counter.includeid(e)

class CounterAttribute:
    def __init__(self, id, attribute, source):
        self.id = id
        self.attribute = attribute
        self.source = source

    def applyto(self, counter):
        counter.addattr(self.id, self.attribute, self.source)

class CounterSubst:
    def __init__(self, name, value):
        self.name = name
        self.value = value

    def applyto(self, counter):
        counter.addsubst(self.name, self.value)

class CounterID:
    def __init__(self, id):
        self.id = id

    def applyto(self, counter):
        counter.id = self.id

class Rectangle:
    def __init__(self, x, y, w, h):
        self.x = x
        self.y = y
        self.w = w
        self.h = h

class CountersheetEffect(inkex.Effect):
    def __init__(self):
        inkex.Effect.__init__(self)
        # quick attempt compatibility with Inkscape older than 0.91:
        if not hasattr(self, 'unittouu'):
            self.unittouu = inkex.unittouu
        self.log = False
        self.nextid = 1000000
        self.OptionParser.add_option('-l', '--log', action = 'store',
                                     type = 'string', dest = 'logfile')
        self.OptionParser.add_option('-n', '--what', action = 'store',
                                     type = 'string', dest = 'what',
                                     default = '',
                                     help = 'Name')
        self.OptionParser.add_option('-N', '--sheets-bitmap-name', dest='bitmapname',
                                     default = '') # undocumented, for svgtests
        self.OptionParser.add_option('-d', '--data', action = 'store',
                                     type = 'string', dest = 'datafile',
                                     default = 'countersheet.csv',
                                     help = 'CSV or XML data file.')
        self.OptionParser.add_option('-w', '--bitmapw', action = 'store',
                                     type = 'int', dest = 'bitmapwidth',
                                     default = '56',
                                     help = 'ID bitmap width')
        self.OptionParser.add_option('-y', '--bitmaph', action = 'store',
                                     type = 'int', dest = 'bitmapheight',
                                     default = '56',
                                     help = 'Number of columns.')
        self.OptionParser.add_option('-f', '--bitmapsheetsdpi',
                                     action = 'store',
                                     type = 'int', dest = 'bitmapsheetsdpi',
                                     default = '0')
        self.OptionParser.add_option('-b', '--bitmapdir', action = 'store',
                                     type = 'string', dest = 'bitmapdir')
        self.OptionParser.add_option('-p', '--pdfdir', action = 'store',
                                     type = 'string', dest = 'pdfdir')
        self.OptionParser.add_option('-r', '--registrationmarkslen',
                                     action = 'store',
                                     type = 'int',
                                     default = '0',
                                     dest = 'registrationmarkslen')

        self.translatere = re.compile("translate[(]([-0-9.]+),([-0-9.]+)[)]")
        self.matrixre = re.compile("(matrix[(](?:[-0-9.]+,){4})([-0-9.]+),([-0-9.]+)[)]")

    def logwrite(self, msg):
        if not self.log and self.options.logfile:
            self.log = open(self.options.logfile, 'w')
        if self.log:
            self.log.write(msg)

    def replaceattrs(self, elements, attrs):
        for n in elements:
            id = n.get("id")
            if not id:
                continue
            for glob,attr in attrs.iteritems():
                if fnmatch.fnmatchcase(id, glob):
                    for a,v in attr.iteritems():
                        if a.startswith('style:'):
                            pname = a[6:]
                            a = "style"
                            v = stylereplace(n.get(a), pname, v)
                        if ':' in a:
                            [ns,tag] = a.split(':')
                            a = inkex.addNS(tag, ns)
                        n.set(a, v)


    def translate_element(self, element, dx, dy):
        self.logwrite("translate_element %f,%f\n"
                      % (dx, dy))
        translate = "translate(%f,%f)" % (dx, dy)
        old_transform = element.get('transform')
        if old_transform:
            self.logwrite("old transform: %s\n" % old_transform)
            element.set('transform', translate + " " + old_transform)
        else:
            element.set('transform', translate)

    def translate_use_element(self, use, old_ref, new_ref):
        self.logwrite("translate_use_element %s %s\n" % (old_ref, new_ref))
        old_element = self.document.xpath("//*[@id='%s']"% old_ref,
                                          namespaces=NSS)[0]
        new_element = self.document.xpath("//*[@id='%s']"% new_ref,
                                          namespaces=NSS)[0]
        (old_x, old_y) = self.find_reasonable_center_xy(old_element)
        (new_x, new_y) = self.find_reasonable_center_xy(new_element)
        self.logwrite(" use data: old %f,%f   new %f,%f\n"
                      % (old_x, old_y,
                         new_x, new_y))
        self.translate_element(use, old_x - new_x, old_y - new_y)

    def find_reasonable_center_xy(self, element):
        rect = self.geometry[element.get('id')]
        return (rect.x + rect.w / 2.0,
                rect.y + rect.h / 2.0)

    def setMultilineText(self, element, lines):
        self.logwrite("setting multiline text: %s\n" % lines)
        self.deleteFlowParas(element)
        for line in lines:
            para = etree.Element(inkex.addNS('flowPara', 'svg'))
            self.setFormattedText(para, line, 'flowSpan')
            element.append(para)

    def deleteFlowParas(self, parent):
        for c in parent.getchildren():
            if c.tag == inkex.addNS('flowPara','svg'):
                parent.remove(c)

    def setFormattedText(self, element, text, spantag):
        self.logwrite('setFormattedText: %s %s %s\n'
                      % (element.tag, text, spantag))
        element.text = text.decode('utf8')
        return True

    def setFirstTextChild(self, element, text):
        for c in element.getchildren():
            if (c.tag == inkex.addNS('flowPara', 'svg')
                or c.tag == inkex.addNS('flowSpan', 'svg')):
                return self.setFormattedText(c, text, 'flowSpan')
            elif (c.tag == inkex.addNS('text', 'svg')
                  or c.tag == inkex.addNS('tspan', 'svg')):
                return self.setFormattedText(c, text, 'tspan')
            elif self.setFirstTextChild(c, text):
                return True
        return False

    def addLayer(self, svg, what, nr, extra=""):
        if len(extra) > 0:
            extralabel = " (%s)" % extra
            extraid = "_%s" % extra
        else:
            extralabel = ""
            extraid = ""
        llabel = 'Countersheet %s %d%s' % (what, nr, extralabel)
        lid = 'cs_layer_%04d%s' % (nr, extraid)

        if self.find_layer(svg, llabel) is not None:
            sys.exit("Image already contains a layer '%s'. "
                     "Remove that layer before running extension again. "
                     "Or set a different Name when running the extension. "
                     "Or just rename the existing layer." % llabel)

        self.cslayers.append(lid)
        layer = etree.Element(inkex.addNS('g', 'svg'))
        layer.set(inkex.addNS('label', 'inkscape'), llabel)
        layer.set('id', lid)
        layer.set(inkex.addNS('groupmode', 'inkscape'), 'layer')
        return layer

    def is_layer( self, element ):
        try:
            return element.get(inkex.addNS('groupmode', 'inkscape')) == 'layer'
        except:
            return False

    def get_layer( self, element, sourceElementId = None ):
        '''
        finds the layer that the svg element is under

        Should be called without the sourceElementId. The routine fills that in.
        '''
        if sourceElementId is None: sourceElementId = element.get( "id" )
        if self.is_layer( element ): return element
        parent = element.getparent()
        if parent is None:
            raise ValueError( "Unable to find layer for element [" + sourceElementId + "]" )
        if self.is_layer( parent ): return parent
        return self.get_layer( parent, sourceElementId )
        
    def generatecounter(self, c, rects, layer, colx, rowy):
        res = [0, 0]
        oldcs = self.document.xpath("//svg:g[@id='%s']"% c.id,
                                    namespaces=NSS)
        if len(oldcs):
            self.logwrite("Found existing %d old counters for %s"
                          % (len(oldcs), c.id))
            for oldc in oldcs:
                oldc.set('id', '')
        clonegroup = etree.Element(inkex.addNS('g', 'svg'))
        if c.id != None and len(c.id):
            clonegroup.set('id', c.id)
            self.exportids.append(c.id)
        self.logwrite("adding counter with %d parts at %d,%d\n"
                      % (len(c.parts), colx, rowy))
        for p in c.parts:
            if len(p) == 0:
                continue
            rectname = p
            killrect = False
            if rectname[0] == "@":
                killrect = True
                rectname = rectname[1:]
            if not rects.has_key(rectname):
                sys.exit("Unable to find rectangle with id '%s' "
                         "that was specified in the CSV data file."
                         % rectname)
            rect = rects[rectname]
            group = rect.getparent()
            source_layer = self.get_layer( rect )
            groupid = group.get('id')
            x = self.geometry[groupid].x
            y = self.geometry[groupid].y
            width = self.geometry[groupid].w
            height = self.geometry[groupid].h
            res[0] = max(res[0], width)
            res[1] = max(res[1], height)
            if self.is_layer( group ):
                self.logwrite("rect not in group '%s'.\n" % rectname)
                sys.exit("Rectangle '%s' not in a group. Can not be template."
                         % rectname)
            clone = deepcopy(group)
            if killrect:
                for r in clone.xpath('//svg:rect', namespaces=NSS):
                    if r.get("id") == rectname:
                        clone.remove(r)
                        break
            textishnodes = []
            textishnodes.extend(clone.xpath('//svg:text', namespaces=NSS))
            textishnodes.extend(clone.xpath('//svg:flowSpan',
                                            namespaces=NSS))
            textishnodes.extend(clone.xpath('//svg:flowRoot',
                                            namespaces=NSS))
            for t in textishnodes:
                self.substitute_text(c, t, t.get("id"))

            for i in clone.xpath('//svg:image', namespaces=NSS):
                imageid = i.get("id")
                if not imageid:
                    continue
                for glob,image in c.subst.iteritems():
                    if fnmatch.fnmatchcase(imageid, glob):
                        i.set(inkex.addNS("absref", "sodipodi"), image)
                        i.set(inkex.addNS("href", "xlink"), image)
                    elif is_valid_name_to_replace(glob):
                        absref = i.get(inkex.addNS("absref", "sodipodi"), image)
                        href = i.get(inkex.addNS("href", "xlink"), image)
                        i.set(inkex.addNS("absref", "sodipodi"),
                              absref.replace("%%%s%%" % glob, image))
                        i.set(inkex.addNS("href", "xlink"),
                              href.replace("%%%s%%" % glob, image))

            for u in clone.xpath('//svg:use', namespaces=NSS):
                useid = u.get("id")
                if not useid:
                    continue
                for glob,new_ref in c.subst.iteritems():
                    if fnmatch.fnmatchcase(useid, glob):
                        xlink_attribute = inkex.addNS("href", "xlink")
                        old_ref = u.get(xlink_attribute)[1:]
                        u.set(xlink_attribute, "#" + new_ref)
                        self.translate_use_element(u, old_ref, new_ref)

            for name,value in c.subst.iteritems():
                if is_valid_name_to_replace(name):
                    string_replace_xml_text(clone, "%%%s%%" % name, value)

            if len(c.excludeids):
                excludeelements = []
                for e in clone.iterdescendants():
                    eid = e.get("id")
                    if not c.is_included(eid):
                        excludeelements.append(e)
                for ee in excludeelements:
                    eeparent = ee.getparent()
                    if eeparent is not None:
                        ee.getparent().remove(ee)
            self.replaceattrs(clone.iterdescendants(), c.attrs)
            converter = DocumentTopLeftCoordinateConverter( source_layer )
            ( source_layer_adjusted_x, source_layer_adjusted_y) = converter.SVG_to_dtl( ( -x, -y ) )
            self.translate_element(clone, source_layer_adjusted_x, source_layer_adjusted_y)
            self.logwrite("cloning %s\n" % clone.get("id"))
            clonegroup.append(clone)
        self.translate_element(clonegroup, colx, rowy)
        layer.append(clonegroup)
        return res

    def substitute_text(self, c, t, textid):
        for glob,subst in c.subst.iteritems():
            if fnmatch.fnmatchcase(textid, glob):
                if t.text:
                    t.text = subst
                elif (t.tag == inkex.addNS('flowRoot','svg')
                    and subst.find("\\n") >= 0):
                    self.setMultilineText(t, subst.split("\\n"))
                elif not self.setFirstTextChild(t, subst):
                    sys.exit("Failed to put substitute text in '%s'"
                             % textid)
                if c.id:
                    t.set("id", textid + "_" + c.id)

    def find_layer(self, svg, layer_name):
        """Find a layer with given label in the SVG.

        Returns None if there is none, so always
        check the return value. Nothing exceptional
        about a SVG not containing a specific layer
        so not going to throw an exception."""

        for g in svg.xpath('//svg:g', namespaces=NSS):
            if (g.get(inkex.addNS('groupmode', 'inkscape')) == 'layer'
                and (g.get(inkex.addNS('label', 'inkscape'))
                     == layer_name)):
                return g

    def readLayout(self, svg):
        g = self.find_layer(svg, "countersheet_layout")
        if g is not None:
            res = []
            self.logwrite("Found layout layer!\n")
            for c in g.getchildren():
                if c.tag == inkex.addNS('rect','svg'):
                    res.append(self.geometry[c.get('id')])
                elif c.tag == inkex.addNS('use','svg'):
                    # using all clones even if they might not be rectangles
                    # not sure if that is a problem in practice
                    # but perhaps worth a FIXME some rainy day
                    res.append(self.geometry[c.get('id')])
                elif c.tag == inkex.addNS('text','svg'):
                    pass # use to set countersheet label?
            return res
        return False

    def addbacks(self, layer, bstack, docwidth, rects):
        self.logwrite("addbacks %d\n" % len(bstack))
        for c in bstack:
            for x,y in zip(c.backxs, c.backys):
                self.generatecounter(c.back, rects,
                                     layer,
                                     docwidth - x,
                                     y)

    # Looked a bit at code in Inkscape text_merge.py for this idea.
    # That file is Copyright (C) 2013 Nicolas Dufour (jazzynico).
    # See README file for license.
    def queryAll(self, filename):
        "Return geometry Rectangle (x, y, w, h) for each element id, as dict."
        geometry = {}
        cmd = 'inkscape --query-all "%s"' % filename
        _, f, err = os.popen3(cmd, 't')
        reader = csv.reader(f)
        err.close()
        for line in reader:
            if len(line) == 5:
                self.logwrite(",".join(line) + "\n")
                element_id = line[0]
                r = Rectangle(float(line[1]) / self.xscale,
                              float(line[2]) / self.yscale,
                              float(line[3]) / self.xscale,
                              float(line[4]) / self.yscale)
                self.logwrite(" %s %f,%f %fx%f\n"
                              % (element_id, r.x, r.y, r.w, r.h))
                geometry[element_id] = r

        f.close()
        return geometry

    def exportBitmaps(self, ids, width, height, dpi=0):
        if dpi > 0:
            exportsize = "-d %d" % dpi
        else:
            exportsize = "-w %d -h %d" % (width, height)
        self.export_using_inkscape(ids, exportsize, "-e",
                                   self.options.bitmapdir,
                                   "png")

    def make_temporary_svg(self, exportdir):
        """ Renders SVG DOM as it currently looks like
        in the extension with modifications made (or not)
        since reading the original file. The caller is
        responsible for removing the file
        when done with it.
        Use exportdir=None to use default system tmp dir.
        Returns filename."""
        from tempfile import mkstemp
        tmpfile = mkstemp(".svg", "tmp", os.path.abspath(exportdir), True)
        tmpfileobject = os.fdopen(tmpfile[0], 'w')
        self.document.write(tmpfileobject)
        tmpfileobject.close()
        return tmpfile[1]

    def export_using_inkscape(self, ids, size_flags, export_flags,
<<<<<<< HEAD
                              exportdir, extension):
        tmpfilename = self.make_temporary_svg(exportdir)
=======
                              exportdir, extension,
# this is an ugly workaround for
# https://bugs.launchpad.net/inkscape/+bug/1714365
                              noidexportworkaround=False):
        tmpfilename = os.path.join(os.path.abspath(exportdir), ".__tmp__.svg")
        tmpfile = open(tmpfilename, 'w')
        self.document.write(tmpfile)
        tmpfile.close()
>>>>>>> 8e08f118
        for id in ids:
            if len(self.document.xpath("//*[@id='%s']" % id,
                                       namespaces=NSS)) == 0:
                continue
            if noidexportworkaround:
                idflag = ""
            else:
                idflag = "-i %s" % id
            cmd='inkscape %s -j %s "%s" %s "%s"' % (
                idflag,
                export_flags,
                self.getbitmapfilename(id, exportdir, extension), #FIXME
                size_flags, tmpfilename)
            self.logwrite(cmd + "\n")
            f = os.popen(cmd,'r')
            f.read()
            f.close()
        os.remove(tmpfilename)

    def getbitmapfilename(self, id, directory, extension):
        return os.path.join(os.path.abspath(directory),
                            self.bitmapname + id) + "." + extension

    def hidelayers(self, layer_ids):
        self.set_style_on_elements(layer_ids, 'display', 'none')

    def showlayers(self, layer_ids):
        self.set_style_on_elements(layer_ids, 'display', None)

    def set_style_on_elements(self, element_ids, part, value):
        self.logwrite("set_style_on_elements %r %s=%s\n"
                      % (element_ids, part, value))
        for element_id in element_ids:
            matching_elements = self.document.xpath("//*[@id='%s']" % element_id,
                                                    namespaces=NSS)
            if not matching_elements:
                return
            element = matching_elements[0]
            oldstyle = element.get('style') or ""
            newstyle = stylereplace(oldstyle, part, value)
            element.set('style', newstyle)
            self.logwrite("set_style_on_elements %s: '%s' -> '%s'\n"
                          % (element_id, oldstyle, newstyle))

    def exportSheetPDFs(self):
        if (self.options.pdfdir
            and len(self.cslayers) > 0):
            for layer in self.cslayers:
                self.hidelayers(self.cslayers)
                self.showlayers([layer])
                self.export_using_inkscape([layer],
                                           "-d %d" % PDF_DPI,
                                           "-A",
                                           self.options.pdfdir,
                                           "pdf",
                                           True)
        self.showlayers(self.cslayers)

    def exportSheetBitmaps(self):
        if (self.options.bitmapsheetsdpi > 0
            and len(self.cslayers) > 0
            and self.options.bitmapdir
            and len(self.options.bitmapdir)):
            self.exportBitmaps(self.cslayers, 0, 0,
                               self.options.bitmapsheetsdpi)

    def exportIDBitmaps(self):
        if (len(self.exportids) > 0
            and self.options.bitmapdir
            and len(self.options.bitmapdir) > 0
            and self.options.bitmapwidth > 0
            and self.options.bitmapheight > 0):
            self.exportBitmaps(self.exportids,
                               self.options.bitmapwidth,
                               self.options.bitmapheight)
            return True
        return False

    def create_registrationline(self, x1, y1, x2, y2):
        self.logwrite("create_registrationline %f,%f %f,%f\n"
                      % (x1, y1, x2, y2))
        line = etree.Element('line')
        line.set("x1", str(x1))
        line.set("y1", str(y1))
        line.set("x2", str(x2))
        line.set("y2", str(y2))
	line.set("style", "stroke:#838383")
	line.set("stroke-width", str(PS)) 
        return line

    def addregistrationmarks(self, xregistrationmarks, yregistrationmarks,
                             position, layer):
        linelen = self.unittouu("%fpt" % self.options.registrationmarkslen)
        self.logwrite("addregistrationmarks linelen=%f\n" % linelen)
        if linelen < 1:
            return
        max_x = 0
        max_y = 0
        for x in xregistrationmarks:
            self.logwrite("registrationmark x: %f\n" % x)
            layer.append(
                self.create_registrationline(position.x + x,
                                             position.y - linelen,
                                             position.x + x,
                                             position.y))
            max_x = max(max_x, x)

        for y in yregistrationmarks:
            self.logwrite("registrationmark y: %f\n" % y)
            layer.append(self.create_registrationline(position.x - linelen,
                                                      position.y + y,
                                                      position.x,
                                                      position.y + y))
            max_y = max(max_y, y)

        for x in xregistrationmarks:
            layer.append(
                self.create_registrationline(
                position.x + x,
                position.y + max_y,
                position.x + x,
                position.y + max_y + linelen))

        for y in yregistrationmarks:
            layer.append(self.create_registrationline(
                position.x + max_x,
                position.y + y,
                position.x + max_x + linelen,
                position.y + y))

    def calculateScale(self, svg):
        """Calculates scale of the document (user-units size) and
        saves as self.xscale and self.yscale.
        Because of this bug:
        https://bugs.launchpad.net/inkscape/+bug/1508400
        Code is based on code in measure.py included in the Inkscape 0.92
        distribution (see that file for credits), license GPLv2 like
        the rest of this extension.
        Error-handling is lacking.
        """
        self.xscale = self.yscale = 1.0 / self.unittouu('1px')
        xscale = yscale = 0.0
        try:
            viewbox = svg.get('viewBox')
            if viewbox:
                self.logwrite("viewBox: %s\n" % viewbox)
                (viewx, viewy, vieww, viewh) = map(float, re.sub(' +|, +|,',' ', viewbox).strip().split(' ', 4))
                svgwidth = svg.get('width')
                svgheight = svg.get('height')
                svguuwidth = self.unittouu(svgwidth)
                svguuheight = self.unittouu(svgheight)
                self.logwrite("SVG widthxheight: %sx%s\n"
                              % (svgwidth, svgheight))
                self.logwrite("SVG size in user-units: %fx%f\n"
                              % (svguuwidth, svguuheight))
                xscale = self.unittouu(svg.get('width')) / vieww / self.unittouu("1px")
                yscale = self.unittouu(svg.get('height')) / viewh / self.unittouu("1px")
                self.xscale = xscale
                self.yscale = yscale
        except Exception, e:
            self.logwrite("Failed to calculate document scale:\n%s\n" % repr(e))

    def getDocumentViewBoxValue(self, svg, n, fallback):
        try:
            return float(svg.get('viewBox').split(' ')[n])
        except:
            return float(svg.get(fallback)) # let it crash if this fails

    # Because getDocumentWiddth in inkex fails because it makes assumptions about
    # user-units. Trusting the viewBox instead for now.
    def getViewBoxWidth(self, svg):
        return self.getDocumentViewBoxValue(svg, 2, "width")

    # Because getDocumentHeight in inkex fails because it makes assumptions about
    # user-units. Trusting the viewBox instead for now.
    def getViewBoxHeight(self, svg):
        return self.getDocumentViewBoxValue(svg, 3, "height")

    def effect(self):
	global PS

        # Get script "--what" option value.
        what = self.options.what
        datafile = self.options.datafile

        doc = self.document

        self.exportids = []
        self.cslayers = []
        self.bitmapname = self.options.bitmapname

        # Get access to main SVG document element and get its dimensions.
        svg = self.document.xpath('//svg:svg', namespaces=NSS)[0]

        self.calculateScale(svg)

        search_paths = get_search_paths(datafile)
        for path in search_paths:
            if os.path.isfile(path):
                datafile = path
                break
        else:
            sys.exit('Unable to find data file. Looked for:\n'
                     '%s\n'
                     'The easiest way to fix this is to use the absolute '
                     'path of the data file when running the effect (eg '
                     'C:\\where\\my\\files\\are\\%s), or put '
                     'the file in any of the locations listed above.'
                     % ('\n'.join(search_paths),
                        os.path.basename(datafile)))

        # a small, "pixel-size", length, to use for making small
        # adjustments that works in Inkscape 0.91 and later, similar
        # to what "1px" always was in earlier Inkscape versions
        PS = self.unittouu("%fin" % (1.0 / 90))

        rects = {}
        for r in doc.xpath('//svg:rect', namespaces=NSS):
            rects[r.get("id")] = r

        self.logwrite("queryAll for: %s\n" % sys.argv[-1])
        self.geometry = self.queryAll(os.path.abspath(sys.argv[-1]))

        self.logwrite('Using data file %s.\n'
                      % os.path.abspath(datafile))

        try:
            csv.Sniffer
        except:
            sys.exit("Not able to find csv.Sniffer. "
                     "Please delete csv.py and csv.pyc "
                     "files from your Inkscape extensions."
                     "folder. They are no longer used.");

        csv_file = open(datafile, "rb")
        try:
            csv_dialect = csv.Sniffer.sniff(csv_file.read(2000))
        except:
            self.logwrite("csv sniffer failed, trying just first line.\n")
            csv_file.seek(0)
            csv_dialect = csv.Sniffer().sniff(csv_file.readline())
        csv_file.seek(0)
        reader = csv.reader(csv_file, csv_dialect)

        parser = CSVCounterDefinitionParser(self.logwrite, rects)
        parser.parse(reader)
        counters = parser.counters
        hasback = parser.hasback

        # Create a new layer.
        layer = self.addLayer(svg, what, 1)

        backlayer = False

        if hasback:
            backlayer = self.addLayer(svg, what, 1, "back")

        docwidth = self.getViewBoxWidth(svg)

        self.logwrite("user-units in 1 inch: %f\n" % self.unittouu("1in"))
        self.logwrite("user-units in 1 px: %f\n" % self.unittouu("1px"))
#        self.logwrite("uuconv['in']: %f\n" % self.__uuconv["in"])

        self.logwrite("calculated document scale: %f %f\n"
                      % (self.xscale, self.yscale))

        haslayout = True
        positions = self.readLayout(svg)
        if not positions or len(positions) < 1:
            haslayout = False
            positions = [Rectangle(0.0,
                                   0.0,
                                   docwidth,
                                   self.getViewBoxHeight(svg))]
            if self.options.registrationmarkslen > 0:
                margin = self.unittouu("%fpt" % self.options.registrationmarkslen)
                positions[0].x += margin
                positions[0].y += margin
                positions[0].w -= margin * 2
                positions[0].h -= margin * 2

        for n,p in enumerate(positions):
            self.logwrite("layout position %d: %f %f %f %f\n"
                          % (n, p.x, p.y, p.w, p.h))

        row = 0
        col = 0
        colx = 0
        rowy = 0
        nextrowy = 0
        box = 0
        nr = 0
        csn = 1
        bstack = []

        xregistrationmarks = set([0])
        yregistrationmarks = set([0])

        for i,c in enumerate(counters):
            self.before_counter(c)
            c.backxs = []
            c.backys = []
            for n in range(c.nr):
                nr = nr + 1
                self.logwrite("laying out counter %d (nr %d, c.nr %d) (hasback: %s)\n"
                              % (i, nr, c.nr, c.hasback))
                c.addsubst("autonumber", str(nr))
                if c.hasback:
                    c.back.addsubst("autonumber", str(nr))
                width, height=self.generatecounter(c, rects, layer,
                                                   positions[box].x+colx,
                                                   positions[box].y+rowy)
                self.logwrite("generated counter size: %fx%f\n"
                              % (width, height))
                if c.hasback:
                    c.backxs.append(positions[box].x + colx + width)
                    c.backys.append(positions[box].y + rowy)
                    bstack.append(c)
                col = col + 1
                colx = colx + width
                xregistrationmarks.add(colx)
                if rowy + height > nextrowy:
                    nextrowy = rowy + height
                if (colx + width > positions[box].w + BOX_MARGIN
                    or c.endbox or c.endrow):
                    col = 0
                    colx = 0
                    row = row + 1
                    rowy = nextrowy
                    nextrowy = rowy
                    self.logwrite("new row %d (y=%f)\n"
                                  % (row, rowy))
                    yregistrationmarks.add(rowy)
                    if (nextrowy + height > positions[box].h + BOX_MARGIN
                        or c.endbox):
                        if hasback:
                            self.addbacks(backlayer, bstack, docwidth,
                                          rects)
                        self.addregistrationmarks(
                            xregistrationmarks, yregistrationmarks,
                            positions[box], layer)
                        xregistrationmarks = set([0])
                        yregistrationmarks = set([0])
                        bstack = []
                        box = box + 1
                        self.logwrite(" now at box %d of %d\n" % (box, len(positions)))
                        self.logwrite(" i: %d    len(counters): %d\n" % (i, len(counters)))
                        row = 0
                        rowy = 0
                        nextrowy = 0
                        if box == len(positions) and i < len(counters):
                            csn = csn + 1
                            if hasback:
                                svg.append(backlayer)
                                backlayer = self.addLayer(svg, what,
                                                          csn, "back")
                            svg.append(layer)
                            layer = self.addLayer(svg, what, csn)
                            box = 0

        if ((len(xregistrationmarks) > 1
             or len(yregistrationmarks) > 1)
            and len(layer.getchildren())):
            yregistrationmarks.add(nextrowy)
            self.addregistrationmarks(
                xregistrationmarks, yregistrationmarks,
                positions[box], layer)

        if hasback:
            self.addbacks(backlayer, bstack, docwidth, rects)

        if hasback and len(backlayer.getchildren()):
            svg.append(backlayer)

        if len(layer.getchildren()):
            svg.append(layer)

        exportedbitmaps = self.exportIDBitmaps()
        self.post(counters)
        self.exportSheetBitmaps()
        self.exportSheetPDFs()

    def before_counter(self, counter):
        pass

    def post(self, counters):
        pass

class CSVCounterDefinitionParser:
    def __init__(self, logwrite, rects):
        self.logwrite = logwrite
        self.rects = rects
        self.counters = []
        self.hasback = False

    def parse(self, reader):
        factory = None
        for row in reader:
            factory = self.parse_row(row, factory)

    def parse_row(self, row, factory):
        if self.is_counterrow(factory, row):
            return self.parse_counter_row(row, factory)
        elif self.is_newheaders(row):
            self.logwrite('Found new headers: %s\n' % ';'.join(row))
            return CSVCounterFactory(self.rects, row)
        else:
            self.logwrite('Empty row... reset headers.\n')
            return False

    def is_counterrow(self, factory, row):
        return factory and len(row) > 0 and len("".join(row)) > 0

    def is_newheaders(self, row):
        return len(row) > 0 and len("".join(row)) > 0

    def parse_counter_row(self, row, factory):
        nr = 1
        if len(row[0]) > 0:
            if row[0] == 'ENDBOX':
                if len(self.counters) > 0:
                    self.counters[-1].endbox = True
                return factory
            elif row[0] == 'ENDROW':
                if len(self.counters) > 0:
                    self.counters[-1].endrow = True
                return factory
            else:
                try:
                    nr = int(row[0])
                except ValueError:
                    return CSVCounterFactory(self.rects, row)
        self.logwrite('new counter: %s\n' % ';'.join(row))
        cfront = factory.create_counter(nr, row)
        self.hasback = self.hasback or factory.hasback
        self.logwrite('self.hasback: %s  factory.hasback: %s\n'
                      % (str(self.hasback), str(factory.hasback)))
        self.counters.append(cfront)
        if cfront.id and cfront.hasback and not cfront.back.id:
            cfront.back.id = cfront.id + "_back"
        return factory

class CounterFactory (object):
    def __init__(self, rects):
        self.rects = rects
        self.hasback = False

class CSVCounterFactory (CounterFactory):
    def __init__(self, rects, row):
        super(CSVCounterFactory, self).__init__(rects)
        self.parse_headers(row)

    def parse_headers(self, row):
        self.headers = []
        nextbackground = True
        if len(row) == 0:
            return
        self.headers.append(self.parse_background_header(row[0]))
        for i,h in enumerate(row[1:]):
            if len(h) > 0:
                header = self.parse_header(h)
            else:
                header = EmptyLayout()
            self.headers.append(header)

    def parse_background_header(self, h):
        if self.iscopytoback(h):
            return CopyToBackLayoutDecorator(
                self.parse_background_header(h[:-1]))
        elif len(h):
            return CounterPartBackgroundLayout(h)
        else:
            return EmptyLayout()

    def parse_header(self, h):
        if self.iscopytoback(h):
            return CopyToBackLayoutDecorator(self.parse_header(h[:-1]))
        elif self.isaddpartheader(h):
            return CounterPartLayout(h[1:])
        elif self.isaddpartwithoutrectangleheader(h):
            return CounterPartCopyWithoutRectangleLayout(h[1:])
        elif self.isoptionheader(h):
            return CounterOptionLayout(h[:-1])
        elif self.ismultioptionheader(h):
            return CounterMultiOptionLayout(h[:-2])
        elif self.isattributeheader(h):
            return AttributeLayout(h, self.rects)
        elif self.isidheader(h):
            return IDLayout()
        elif self.isbackheader(h):
            return BackLayout(h)
        elif self.isdefaultvalueheader(h):
            return self.parse_defaultvalueheader(h)
        else:
            return CounterSubstLayout(h)

    def create_counter(self, nr, row):
        cfront = Counter(nr)
        c = cfront
        for i,ho in enumerate(self.headers):
            h = ho.raw
            setting = CounterSettingHolder()
            if i < len(row):
                value = row[i]
            else:
                value = None
            ho.set_setting(setting, value)
            if setting.back:
                if i >= len(row) or row[i] != 'BACK':
                    break
                c.hasback = True
                c = c.doublesided()
                self.hasback = True
            if c:
                setting.applyto(c)
        return cfront

    def isbackheader(self, h):
        return h == 'BACK'

    def isaddpartheader(self, h):
        return h[0] == '+'

    def isaddpartwithoutrectangleheader(self, h):
        return h[0] == '@'

    def iscopytoback(self, h):
        return len(h) and h[-1] == ">"

    def isoptionheader(self, h):
        return len(h) > 1 and h[-1] == '?' and h[-2] != '-'

    def ismultioptionheader(self, h):
        return len(h) > 2 and h[-1] == '?' and h[-2] == '-'

    def isattributeheader(self, h):
        return len(h) > 2 and h.find('[') > 0 and h[-1] == ']'

    def isidheader(self, h):
        return h == 'ID'

    def isdefaultvalueheader(self, h):
        return len(h) >= 3 and h.find('=') > 0

    def parse_defaultvalueheader(self, h):
        i = h.find('=')
        return DefaultValueLayoutDecorator(h[i+1:], self.parse_header(h[:i]))



class EmptyLayout:
    def __init__(self):
        self.raw = ''

    def set_setting(self, setting, value):
        pass

class CounterPartLayout:
    def __init__(self, id):
        self.id = id
        self.raw = id

    def set_setting(self, setting, value):
        setting.set(CounterPart(value or self.id))

class CounterPartBackgroundLayout:
    def __init__(self, id):
        self.id = id
        self.raw = id

    def set_setting(self, setting, value):
        setting.set(CounterPart(self.id))

class CounterPartCopyWithoutRectangleLayout:
    def __init__(self, value):
        self.value = value
        self.raw = value

    def set_setting(self, setting, value):
        setting.set(CounterPart("@" + (value or self.value)))

class CounterSubstLayout:
    def __init__(self, id):
        self.raw = id
        self.id = id

    def set_setting(self, setting, value):
        setting.set(CounterSubst(self.id, value))

class CounterOptionLayout:
    def __init__(self, id):
        self.id = id
        self.raw = id

    def set_setting(self, setting, value):
        if value != 'y' and value != 'Y':
            setting.set(CounterExcludeID(self.id))

class CounterMultiOptionLayout:
    def __init__(self, id):
        self.id = id
        self.raw = id

    def set_setting(self, setting, value):
        exclude = CounterExcludeID(self.id + "-*")
        for s in value.split(" "):
            if len(s):
                exclude.addexception(self.id + '-' + s)
        setting.set(exclude)

class BackLayout:
    def __init__(self, h):
        self.raw = h

    def set_setting(self, setting, value):
        setting.setback()

class CopyToBackLayoutDecorator:
    def __init__(self, other_header):
        self.raw = other_header.raw
        self.header = other_header

    def set_setting(self, setting, value):
        setting.setcopytoback()
        self.header.set_setting(setting, value)

class DefaultValueLayoutDecorator:
    def __init__(self, value, other_header):
        self.value = value
        self.raw = other_header.raw
        self.header = other_header

    def set_setting(self, setting, value):
        if not value:
            value = self.value
        self.header.set_setting(setting, value)

class AttributeLayout:
    def __init__(self, h, rects):
        self.raw = h
        self.rects = rects
        astart = h.find('[')
        self.aid = h[:astart]
        self.aname = h[astart+1:-1]

    def set_setting(self, setting, value):
        aname = self.aname
        if len(value) and value[0] == '<':
            if self.aname.startswith('style:'):
                pname = aname[6:]
                oldv = self.rects[value[1:]].get("style")
                value = self.getrefstyle(oldv, pname, value)
        setting.set(CounterAttribute(self.aid, aname, value))

    def getrefstyle(self, oldv, pname, value):
        [pstart, pend] = (
            find_stylepart(oldv, pname))
        if pstart >= 0 and pend > pstart:
            value = oldv[pstart:pend]
        elif pstart >= 0:
            value = oldv[pstart:]
        else:
            value = self.rects[value[1:]].get("style")
        value = value[len(pname)+1:]
        if value[-1] == ';':
            value = value[:-1]
        return value

class IDLayout:
    def __init__(self):
        self.raw = 'ID'

    def set_setting(self, setting, value):
        if len(value):
            setting.set(CounterID(value))


class DocumentTopLeftCoordinateConverter:
    '''
    Converts SVG coordinates from/to coordinates with origin at the top-left of the document. 
    These coordinates can get out of sync when the page size is changed. 

    The class computes any offset at time of initialization. If an instance of the class is changed
    then the page size is changed, the results of calculation will be wrong. Construct and discard
    instances of this class as needed; do not keep instances for long times. 

    Different layers in the svg document can have different offsets. Create a separate converter for every
    layer you are working with.

    This class only works with simple translation transforms of the layer group element. I am hoping that
    those are the only transforms that are ever applied to layer group elements. If any other type of
    transform is applied to a layer group element, hilarity will ensue.
    '''

    def __init__(self, layerElement):
        '''
        '''
        transform = layerElement.get( "transform" )
        if not transform is None:
           matrix = simpletransform.parseTransform( transform )
           dx = matrix[ 0 ][ 2 ]
           dy = matrix[ 1 ][ 2 ]
        else:
           dx = 0
           dy = 0
        self._transformX = dx
        self._transformY = dy


    def dtl_to_SVG(self, dtl_point ):
        '''
        :param point: 2-tuple (pair) of numerics (x,y) in document-top-left-coordinates (pixels)
        :type arg1: 2-tuple (pair) of numerics
        :return: returns 2-tuple of floats with values in SVG coordinates (pixels)
        :rtype: 2-tuple
        '''
        return ( dtl_point[ 0 ] - self._transformX, dtl_point[ 1 ] - self._transformY )

    def SVG_to_dtl( self, svg_point ):
        return ( svg_point[ 0 ] + self._transformX, svg_point[ 1 ] + self._transformY )


def find_stylepart(oldv, pname):
    pstart = oldv.find(pname + ":")
    if pstart < 0:
        return [-1, -1]
    pend = oldv.find(";", pstart) + 1
    return [pstart, pend]

def get_part(style, pname):
    [pstart, pend] = find_stylepart(style, pname)
    if pstart >= 0 and pend > pstart:
        return style[pstart:pend].split(":")[1]
    elif pstart >= 0:
        return style[pstart:].split(":")[1]
    else:
        return ""

def stylereplace(oldv, pname, v):
    out = ""
    replaced = False
    newstylepart = "%s:%s;" % (pname, v)
    if not v:
        newstylepart = ""
    for part in oldv.split(";"):
        if part.startswith(pname + ':'):
            out += newstylepart
            replaced = True
        elif len(part):
            out += part + ";"
    if not replaced:
        out += newstylepart
    return out

validreplacenamere = re.compile("^[-\w.:]+$", re.UNICODE)

def is_valid_name_to_replace(s):
    """True if s is a string that would be OK to use
    as identifier between % for substitutions. IE if
    it matches validreplacenamere (English alphanumerics and dashes
    and underscores and slashes and periods and colons)."""
    return bool(validreplacenamere.match(s))

def string_replace_xml_text(element, pattern, value):
    """Find all text in XML element and its children
    and replace %name% with value."""
    if element.text:
        element.text = element.text.replace(pattern, value.decode('utf8'))
    for c in element.getchildren():
        string_replace_xml_text(c, pattern, value)

def get_search_paths(filename):
    home = os.path.expanduser('~')
    return [filename,
            os.path.join(home, ".countersheetsextension", filename),
            os.path.join(home, filename),
            os.path.join(home, 'Documents', filename),
            os.path.join(home, 'Documents', 'countersheets', filename),
            ]

if __name__ == '__main__':
    effect = CountersheetEffect()
    effect.affect()<|MERGE_RESOLUTION|>--- conflicted
+++ resolved
@@ -553,19 +553,14 @@
         return tmpfile[1]
 
     def export_using_inkscape(self, ids, size_flags, export_flags,
-<<<<<<< HEAD
-                              exportdir, extension):
-        tmpfilename = self.make_temporary_svg(exportdir)
-=======
                               exportdir, extension,
 # this is an ugly workaround for
 # https://bugs.launchpad.net/inkscape/+bug/1714365
                               noidexportworkaround=False):
-        tmpfilename = os.path.join(os.path.abspath(exportdir), ".__tmp__.svg")
+        tmpfilename = self.make_temporary_svg(exportdir)
         tmpfile = open(tmpfilename, 'w')
         self.document.write(tmpfile)
         tmpfile.close()
->>>>>>> 8e08f118
         for id in ids:
             if len(self.document.xpath("//*[@id='%s']" % id,
                                        namespaces=NSS)) == 0:
